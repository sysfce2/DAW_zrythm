--- conflicted
+++ resolved
@@ -7,13 +7,8 @@
 msgstr ""
 "Project-Id-Version: Zrythm 0.4\n"
 "Report-Msgid-Bugs-To: \n"
-<<<<<<< HEAD
 "POT-Creation-Date: 2020-09-24 15:10+0100\n"
-"PO-Revision-Date: 2020-09-22 18:08+0000\n"
-=======
-"POT-Creation-Date: 2020-08-23 13:41+0100\n"
 "PO-Revision-Date: 2020-09-24 02:45+0000\n"
->>>>>>> cfab4338
 "Last-Translator: Cristian Molina <megatux@gmail.com>\n"
 "Language: es\n"
 "Language-Team: Spanish <https://hosted.weblate.org/projects/zrythm"
@@ -38,15 +33,9 @@
 "users are expected to download and install their own plugins that suit "
 "their preferences."
 msgstr ""
-<<<<<<< HEAD
-"Zrythm viene con unos pocos plugins para ayudar a los usuarios a "
-"comenzar, pero se espera que e'stos descarguen e instalen sus propios "
-"plugins para acomodar sus preferencias."
-=======
 "Zrythm viene con unos pocos plugins para ayudar a los usuarios a comenzar, "
 "pero se espera que ellos descarguen e instalen sus propios plugins para "
 "acomodarse a sus preferencias."
->>>>>>> cfab4338
 
 #: ../../getting-started/getting-plugins.rst:16
 msgid ""
